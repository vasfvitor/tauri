<<<<<<< HEAD
=======
// Copyright 2019-2021 Tauri Programme within The Commons Conservancy
// SPDX-License-Identifier: Apache-2.0
// SPDX-License-Identifier: MIT

>>>>>>> 44fc65c7
use crate::helpers::{
  app_paths::{app_dir, tauri_dir},
  config::get as get_config,
};
use serde::Deserialize;

use std::{
  collections::HashMap,
  fs::{read_dir, read_to_string},
  panic,
  path::{Path, PathBuf},
  process::Command,
};

#[derive(Deserialize)]
struct PackageJsonEngines {
  node: String,
}

#[derive(Deserialize)]
struct PackageJson {
  version: String,
  engines: PackageJsonEngines,
}

#[derive(Deserialize)]
struct YarnVersionInfo {
  data: Vec<String>,
}

#[derive(Clone, Deserialize)]
struct CargoLockPackage {
  name: String,
  version: String,
}

#[derive(Deserialize)]
struct CargoLock {
  package: Vec<CargoLockPackage>,
}

#[derive(Clone, Deserialize)]
struct CargoManifestDependencyPackage {
  version: Option<String>,
  path: Option<PathBuf>,
  #[serde(default)]
  features: Vec<String>,
}

#[derive(Clone, Deserialize)]
#[serde(untagged)]
enum CargoManifestDependency {
  Version(String),
  Package(CargoManifestDependencyPackage),
}

#[derive(Deserialize)]
struct CargoManifestPackage {
  version: String,
}

#[derive(Deserialize)]
struct CargoManifest {
  package: CargoManifestPackage,
  dependencies: HashMap<String, CargoManifestDependency>,
}

#[derive(Default)]
pub struct Info;

fn crate_latest_version(name: &str) -> Option<String> {
  let url = format!("https://docs.rs/crate/{}/", name);
  match ureq::get(&url).call() {
    Ok(response) => match (response.status(), response.header("location")) {
      (302, Some(location)) => Some(location.replace(&url, "")),
      _ => None,
    },
    Err(_) => None,
  }
}

fn npm_latest_version(use_yarn: bool, name: &str) -> crate::Result<Option<String>> {
  if use_yarn {
    let output = Command::new("yarn")
      .arg("info")
      .arg(name)
      .args(&["version", "--json"])
      .output()?;
    if output.status.success() {
      let stdout = String::from_utf8_lossy(&output.stdout);
      let info: YarnVersionInfo = serde_json::from_str(&stdout)?;
      Ok(Some(info.data.last().unwrap().to_string()))
    } else {
      Ok(None)
    }
  } else {
    let output = Command::new("npm")
      .arg("show")
      .arg(name)
      .arg("version")
      .output()?;
    if output.status.success() {
      let stdout = String::from_utf8_lossy(&output.stdout);
      Ok(Some(stdout.replace("\n", "")))
    } else {
      Ok(None)
    }
  }
}

fn npm_package_version<P: AsRef<Path>>(
  use_yarn: bool,
  name: &str,
  app_dir: P,
) -> crate::Result<Option<String>> {
  let output = if use_yarn {
    Command::new("yarn")
      .args(&["list", "--pattern"])
      .arg(name)
      .args(&["--depth", "0"])
      .current_dir(app_dir)
      .output()?
  } else {
    Command::new("npm")
      .arg("list")
      .arg(name)
      .args(&["version", "--depth", "0"])
      .current_dir(app_dir)
      .output()?
  };
  if output.status.success() {
    let stdout = String::from_utf8_lossy(&output.stdout);
    let regex = regex::Regex::new("@([\\da-zA-Z\\.]+)").unwrap();
    Ok(
      regex
        .captures_iter(&stdout)
        .last()
        .and_then(|cap| cap.get(1).map(|v| v.as_str().to_string())),
    )
  } else {
    Ok(None)
  }
}

fn get_version(command: &str, args: &[&str]) -> crate::Result<Option<String>> {
  let output = Command::new(command).args(args).arg("--version").output()?;
  let version = if output.status.success() {
    Some(String::from_utf8_lossy(&output.stdout).replace("\n", ""))
  } else {
    None
  };
  Ok(version)
}

struct InfoBlock {
  section: bool,
  key: &'static str,
  value: Option<String>,
  suffix: Option<String>,
}

impl InfoBlock {
  fn new(key: &'static str) -> Self {
    Self {
      section: false,
      key,
      value: None,
      suffix: None,
    }
  }

  fn section(mut self) -> Self {
    self.section = true;
    self
  }

  fn value<V: Into<Option<String>>>(mut self, value: V) -> Self {
    self.value = value.into();
    self
  }

  fn suffix<S: Into<Option<String>>>(mut self, suffix: S) -> Self {
    self.suffix = suffix.into();
    self
  }

  fn display(&self) {
    if self.section {
      println!();
    }
    print!("{}", self.key);
    if let Some(value) = &self.value {
      print!(" - {}", value);
    }
    if let Some(suffix) = &self.suffix {
      print!("{}", suffix);
    }
    println!();
  }
}

struct VersionBlock {
  section: bool,
  key: &'static str,
  version: Option<String>,
  target_version: Option<String>,
}

impl VersionBlock {
  fn new<V: Into<Option<String>>>(key: &'static str, version: V) -> Self {
    Self {
      section: false,
      key,
      version: version.into(),
      target_version: None,
    }
  }

  fn target_version<V: Into<Option<String>>>(mut self, version: V) -> Self {
    self.target_version = version.into();
    self
  }

  fn display(&self) {
    if self.section {
      println!();
    }
    print!("{}", self.key);
    if let Some(version) = &self.version {
      print!(" - {}", version);
    } else {
      print!(" Not installed");
    }
    if let (Some(version), Some(target_version)) = (&self.version, &self.target_version) {
      let version = semver::Version::parse(version).unwrap();
      let target_version = semver::Version::parse(target_version).unwrap();
      if version < target_version {
        print!(" (outdated, latest: {})", target_version);
      }
    }
    println!();
  }
}

impl Info {
  pub fn new() -> Self {
    Default::default()
  }

  pub fn run(self) -> crate::Result<()> {
    let os_info = os_info::get();
    InfoBlock {
      section: true,
      key: "Operating System",
      value: Some(format!(
        "{}, version {} {:?}",
        os_info.os_type(),
        os_info.version(),
        os_info.bitness()
      )),
      suffix: None,
    }
    .display();

    let hook = panic::take_hook();
    panic::set_hook(Box::new(|_info| {
      // do nothing
    }));
    let app_dir = panic::catch_unwind(app_dir).map(Some).unwrap_or_default();
    panic::set_hook(hook);

    let use_yarn = app_dir
      .map(|dir| dir.join("yarn.lock").exists())
      .unwrap_or_default();

    if let Some(node_version) = get_version("node", &[]).unwrap_or_default() {
      InfoBlock::new("Node.js environment").section().display();
      let cli_package_json: PackageJson =
        serde_json::from_str(include_str!("../../tauri.js/package.json"))?;
      VersionBlock::new(
        "  Node.js",
        node_version.chars().skip(1).collect::<String>(),
      )
      .target_version(cli_package_json.engines.node.replace(">= ", ""))
      .display();

      VersionBlock::new("  @tauri-apps/cli", cli_package_json.version)
        .target_version(npm_latest_version(use_yarn, "@tauri-apps/cli").unwrap_or_default())
        .display();
      if let Some(app_dir) = &app_dir {
        VersionBlock::new(
          "  @tauri-apps/api",
          npm_package_version(use_yarn, "@tauri-apps/api", app_dir).unwrap_or_default(),
        )
        .target_version(npm_latest_version(use_yarn, "@tauri-apps/api").unwrap_or_default())
        .display();
      }

      InfoBlock::new("Global packages").section().display();

      VersionBlock::new("  npm", get_version("npm", &[]).unwrap_or_default()).display();
      VersionBlock::new("  yarn", get_version("yarn", &[]).unwrap_or_default()).display();
    }

    InfoBlock::new("Rust environment").section().display();
    VersionBlock::new(
      "  rustc",
      get_version("rustc", &[]).unwrap_or_default().map(|v| {
        let mut s = v.split(' ');
        s.next();
        s.next().unwrap().to_string()
      }),
    )
    .display();
    VersionBlock::new(
      "  cargo",
      get_version("cargo", &[]).unwrap_or_default().map(|v| {
        let mut s = v.split(' ');
        s.next();
        s.next().unwrap().to_string()
      }),
    )
    .display();

    if let Some(app_dir) = app_dir {
      InfoBlock::new("App directory structure")
        .section()
        .display();
      for entry in read_dir(app_dir)? {
        let entry = entry?;
        if entry.path().is_dir() {
          println!("/{}", entry.path().file_name().unwrap().to_string_lossy());
        }
      }

      InfoBlock::new("App").section().display();
      let tauri_dir = tauri_dir();
      let manifest: Option<CargoManifest> =
        if let Ok(manifest_contents) = read_to_string(tauri_dir.join("Cargo.toml")) {
          toml::from_str(&manifest_contents).ok()
        } else {
          None
        };
      let lock: Option<CargoLock> =
        if let Ok(lock_contents) = read_to_string(tauri_dir.join("Cargo.lock")) {
          toml::from_str(&lock_contents).ok()
        } else {
          None
        };
      let tauri_lock_packages: Vec<CargoLockPackage> = lock
        .as_ref()
        .map(|lock| {
          lock
            .package
            .iter()
            .filter(|p| p.name == "tauri")
            .cloned()
            .collect()
        })
        .unwrap_or_default();
      let (tauri_version_string, found_tauri_versions) =
        match (&manifest, &lock, tauri_lock_packages.len()) {
          (Some(_manifest), Some(_lock), 1) => {
            let tauri_lock_package = tauri_lock_packages.first().unwrap();
            (
              tauri_lock_package.version.clone(),
              vec![tauri_lock_package.version.clone()],
            )
          }
          (None, Some(_lock), 1) => {
            let tauri_lock_package = tauri_lock_packages.first().unwrap();
            (
              format!("{} (no manifest)", tauri_lock_package.version),
              vec![tauri_lock_package.version.clone()],
            )
          }
          _ => {
            let mut found_tauri_versions = Vec::new();
            let manifest_version = match manifest.and_then(|m| m.dependencies.get("tauri").cloned())
            {
              Some(tauri) => match tauri {
                CargoManifestDependency::Version(v) => {
                  found_tauri_versions.push(v.clone());
                  v
                }
                CargoManifestDependency::Package(p) => {
                  if let Some(v) = p.version {
                    found_tauri_versions.push(v.clone());
                    v
                  } else if let Some(p) = p.path {
                    let manifest_path = tauri_dir.join(&p).join("Cargo.toml");
                    let v = match read_to_string(&manifest_path)
                      .map_err(|_| ())
                      .and_then(|m| toml::from_str::<CargoManifest>(&m).map_err(|_| ()))
                    {
                      Ok(manifest) => manifest.package.version,
                      Err(_) => "unknown version".to_string(),
                    };
                    format!("path:{:?} [{}]", p, v)
                  } else {
                    "unknown manifest".to_string()
                  }
                }
              },
              None => "no manifest".to_string(),
            };

            let lock_version = match (lock, tauri_lock_packages.is_empty()) {
              (Some(_lock), true) => tauri_lock_packages
                .iter()
                .map(|p| p.version.clone())
                .collect::<Vec<String>>()
                .join(", "),
              (Some(_lock), false) => "unknown lockfile".to_string(),
              _ => "no lockfile".to_string(),
            };

            (
              format!("{} ({})", manifest_version, lock_version),
              found_tauri_versions,
            )
          }
        };

      let tauri_version = found_tauri_versions
        .into_iter()
        .map(|v| semver::Version::parse(&v).unwrap())
        .max();
      let suffix = match (tauri_version, crate_latest_version("tauri")) {
        (Some(version), Some(target_version)) => {
          let target_version = semver::Version::parse(&target_version).unwrap();
          if version < target_version {
            Some(format!(" (outdated, latest: {})", target_version))
          } else {
            None
          }
        }
        _ => None,
      };
      InfoBlock::new("  tauri.rs")
        .value(tauri_version_string)
        .suffix(suffix)
        .display();

      if let Ok(config) = get_config(None) {
        let config_guard = config.lock().unwrap();
        let config = config_guard.as_ref().unwrap();
        InfoBlock::new("build-type")
          .value(if config.tauri.bundle.active {
            "bundle".to_string()
          } else {
            "build".to_string()
          })
          .display();
        InfoBlock::new("CSP")
          .value(if let Some(security) = &config.tauri.security {
            security.csp.clone().unwrap_or_else(|| "unset".to_string())
          } else {
            "unset".to_string()
          })
          .display();
        InfoBlock::new("distDir")
          .value(config.build.dist_dir.clone())
          .display();
        InfoBlock::new("devPath")
          .value(config.build.dev_path.clone())
          .display();
      }
    }

    Ok(())
  }
}<|MERGE_RESOLUTION|>--- conflicted
+++ resolved
@@ -1,10 +1,7 @@
-<<<<<<< HEAD
-=======
 // Copyright 2019-2021 Tauri Programme within The Commons Conservancy
 // SPDX-License-Identifier: Apache-2.0
 // SPDX-License-Identifier: MIT
 
->>>>>>> 44fc65c7
 use crate::helpers::{
   app_paths::{app_dir, tauri_dir},
   config::get as get_config,
