--- conflicted
+++ resolved
@@ -30,18 +30,14 @@
             target: x86_64-apple-darwin
             architecture: x64
             build: |
-<<<<<<< HEAD
               yarn build:release --features openssl-vendored
-=======
-              yarn build:release --features rustls
->>>>>>> 422b4817
               strip -x *.node
           - host: windows-latest
-            build: yarn build:release --features rustls
+            build: yarn build:release --features openssl-vendored
             target: x86_64-pc-windows-msvc
             architecture: x64
           - host: windows-latest
-            build: yarn build:release --features rustls --target i686-pc-windows-msvc
+            build: yarn build:release --features openssl-vendored --target i686-pc-windows-msvc
             target: i686-pc-windows-msvc
             architecture: x64
           - host: ubuntu-20.04
@@ -49,30 +45,26 @@
             docker: ghcr.io/napi-rs/napi-rs/nodejs-rust:lts-debian
             build: |
               cd tooling/cli/node
-              yarn build:release --features rustls --target x86_64-unknown-linux-gnu
+              yarn build:release --features openssl-vendored --target x86_64-unknown-linux-gnu
               strip *.node
           - host: ubuntu-20.04
             target: x86_64-unknown-linux-musl
             docker: ghcr.io/napi-rs/napi-rs/nodejs-rust:lts-alpine
             build: |
               cd tooling/cli/node
-              yarn build:release --features rustls
+              yarn build:release --features openssl-vendored
               strip *.node
           - host: macos-latest
             target: aarch64-apple-darwin
             build: |
-<<<<<<< HEAD
               yarn build:release --features openssl-vendored --target=aarch64-apple-darwin
-=======
-              yarn build:release --features rustls --target=aarch64-apple-darwin
->>>>>>> 422b4817
               strip -x *.node
           - host: ubuntu-20.04
             target: aarch64-unknown-linux-gnu
             docker: ghcr.io/napi-rs/napi-rs/nodejs-rust:lts-debian-aarch64
             build: |
               cd tooling/cli/node
-              yarn build:release --features rustls --target aarch64-unknown-linux-gnu
+              yarn build:release --features openssl-vendored --target aarch64-unknown-linux-gnu
               aarch64-unknown-linux-gnu-strip *.node
           - host: ubuntu-20.04
             architecture: x64
@@ -81,7 +73,7 @@
               sudo apt-get update
               sudo apt-get install gcc-arm-linux-gnueabihf g++-arm-linux-gnueabihf -y
             build: |
-              yarn build:release --features rustls --target=armv7-unknown-linux-gnueabihf
+              yarn build:release --features openssl-vendored --target=armv7-unknown-linux-gnueabihf
               arm-linux-gnueabihf-strip *.node
           - host: ubuntu-20.04
             architecture: x64
@@ -90,12 +82,12 @@
             build: |
               cd tooling/cli/node
               rustup target add aarch64-unknown-linux-musl
-              yarn build:release --features rustls --target aarch64-unknown-linux-musl
+              yarn build:release --features openssl-vendored --target aarch64-unknown-linux-musl
               /aarch64-linux-musl-cross/bin/aarch64-linux-musl-strip *.node
           #- host: windows-latest
           #  architecture: x64
           #  target: aarch64-pc-windows-msvc
-          #  build: yarn build:release --features rustls --target aarch64-pc-windows-msvc
+          #  build: yarn build:release --features openssl-vendored --target aarch64-pc-windows-msvc
     name: stable - ${{ matrix.settings.target }} - node@16
     runs-on: ${{ matrix.settings.host }}
     steps:
@@ -189,7 +181,7 @@
   #            freebsd-version
   #            cd ./tooling/cli/node/
   #            yarn install --ignore-scripts --frozen-lockfile --registry https://registry.npmjs.org --network-timeout 300000
-  #            yarn build:release --features rustls
+  #            yarn build:release --features openssl-vendored
   #            strip -x *.node
   #            rm -rf node_modules
   #            rm -rf ../target
