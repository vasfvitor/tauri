--- conflicted
+++ resolved
@@ -1,10 +1,6 @@
 [package]
 name = "tauri-codegen"
-<<<<<<< HEAD
 version = "2.0.0-alpha.4"
-=======
-version = "1.3.0"
->>>>>>> 422b4817
 authors = [ "Tauri Programme within The Commons Conservancy" ]
 categories = [ "gui", "web-programming" ]
 license = "Apache-2.0 OR MIT"
@@ -23,11 +19,7 @@
 quote = "1"
 serde = { version = "1", features = [ "derive" ] }
 serde_json = "1"
-<<<<<<< HEAD
 tauri-utils = { version = "2.0.0-alpha.4", path = "../tauri-utils", features = [ "build" ] }
-=======
-tauri-utils = { version = "1.3.0", path = "../tauri-utils", features = [ "build" ] }
->>>>>>> 422b4817
 thiserror = "1"
 walkdir = "2"
 brotli = { version = "3", optional = true, default-features = false, features = [ "std" ] }
@@ -35,12 +27,8 @@
 semver = "1"
 ico = "0.3"
 png = "0.17"
-<<<<<<< HEAD
-json-patch = "0.3"
+json-patch = "1.0"
 url = "2"
-=======
-json-patch = "1.0"
->>>>>>> 422b4817
 
 [target."cfg(target_os = \"macos\")".dependencies]
 plist = "1"
